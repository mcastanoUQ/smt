--- conflicted
+++ resolved
@@ -32,11 +32,6 @@
 
 test_script:
   - testflo . -n 1
-<<<<<<< HEAD
-  - cd doc/Sphinx_doc
-  - make
-=======
   - cd doc
   - cd Sphinx_doc
-  - make html
->>>>>>> d72e473f
+  - make html