"""
Author: Dr. Mohamed Amine Bouhlel <mbouhlel@umich.edu>
Some functions are copied from gaussian_process submodule (Scikit-learn 0.14)
This package is distributed under New BSD license.
"""

import numpy as np
from scipy import linalg, optimize
from copy import deepcopy

from smt.surrogate_models.surrogate_model import SurrogateModel
from smt.utils.kriging_utils import differences
from smt.utils.kriging_utils import constant, linear, quadratic
from smt.utils.kriging_utils import (
    squar_exp,
    abs_exp,
    act_exp,
    standardization,
    cross_distances,
    matern52,
    matern32,
)
from scipy.stats import multivariate_normal as m_norm


class KrgBased(SurrogateModel):

    _regression_types = {"constant": constant, "linear": linear, "quadratic": quadratic}

    _correlation_types = {
        "abs_exp": abs_exp,
        "squar_exp": squar_exp,
        "act_exp": act_exp,
        "matern52": matern52,
        "matern32": matern32,
    }

    name = "KrigingBased"

    def _initialize(self):
        super(KrgBased, self)._initialize()
        declare = self.options.declare
        supports = self.supports
        declare(
            "poly",
            "constant",
            values=("constant", "linear", "quadratic"),
            desc="Regression function type",
            types=(str),
        )
        declare(
            "corr",
            "squar_exp",
            values=("abs_exp", "squar_exp", "act_exp", "matern52", "matern32"),
            desc="Correlation function type",
            types=(str),
        )
        declare(
            "nugget",
            100.0 * np.finfo(np.double).eps,
            types=(float),
            desc="a jitter for numerical stability",
        )
        declare(
            "theta0", [1e-2], types=(list, np.ndarray), desc="Initial hyperparameters"
        )
        # In practice, in 1D and for X in [0,1], theta^{-2} in [1e-2,infty), i.e.
        # theta in (0,1e1], is a good choice to avoid overfitting. By standardising
        # X in R, X_norm = (X-X_mean)/X_std, then X_norm in [-1,1] if considering
        # one std intervals. This leads to theta in (0,2e1]
        declare(
            "theta_bounds",
            [1e-6, 2e1],
            types=(list, np.ndarray),
            desc="bounds for hyperparameters",
        )
        declare(
            "hyper_opt",
            "Cobyla",
            values=("Cobyla", "TNC"),
            desc="Optimiser for hyperparameters optimisation",
            types=(str),
        )
        declare(
            "eval_noise",
            False,
            types=bool,
            values=(True, False),
            desc="noise evaluation flag",
        )
        declare(
            "noise0",
            [0.0],
            types=(list, np.ndarray),
            desc="Initial noise hyperparameters",
        )
        declare(
            "noise_bounds",
            [100.0 * np.finfo(np.double).eps, 1e10],
            types=(list, np.ndarray),
            desc="bounds for noise hyperparameters",
        )
        declare(
            "use_het_noise",
            False,
            types=bool,
            values=(True, False),
            desc="heteroscedastic noise evaluation flag",
        )
<<<<<<< HEAD
=======

        self.name = "KrigingBased"
>>>>>>> 072e3b61
        self.best_iteration_fail = None
        self.nb_ill_matrix = 5
        supports["derivatives"] = True
        supports["variances"] = True

    def _new_train(self):
        # Sampling points X and y
        X = self.training_points[None][0][0]
        y = self.training_points[None][0][1]

        # Compute PLS-coefficients (attr of self) and modified X and y (if GEKPLS is used)
        if self.name not in ["Kriging", "MGP"]:
            X, y = self._compute_pls(X.copy(), y.copy())

        self._check_param()

        # Center and scale X and y
        (
            self.X_norma,
            self.y_norma,
            self.X_offset,
            self.y_mean,
            self.X_scale,
            self.y_std,
        ) = standardization(X, y)

        if not self.options["eval_noise"]:
            self.optimal_noise = np.array(self.options["noise0"])
        else:
            if self.options["use_het_noise"]:
                # hetGP works with unique design variables when noise variance are not given
                (self.X_norma, index_unique, nt_reps,) = np.unique(
                    self.X_norma, return_inverse=True, return_counts=True, axis=0
                )
                self.nt = self.X_norma.shape[0]

                # computing the mean of the output per unique design variable (see Binois et al., 2018)
                y_norma_unique = []
                for i in range(self.nt):
                    y_norma_unique.append(np.mean(self.y_norma[index_unique == i]))

                # pointwise sensible estimates of the noise variances (see Ankenman et al., 2010)
                self.optimal_noise = self.options["noise0"] * np.ones(self.nt)
                for i in range(self.nt):
                    diff = self.y_norma[index_unique == i] - y_norma_unique[i]
                    if np.sum(diff ** 2) != 0.0:
                        self.optimal_noise[i] = np.std(diff, ddof=1) ** 2
                self.optimal_noise = self.optimal_noise / nt_reps
                self.y_norma = y_norma_unique

        # Calculate matrix of distances D between samples
        D, self.ij = cross_distances(self.X_norma)
        if np.min(np.sum(np.abs(D), axis=1)) == 0.0:
            print(
                "Warning: multiple x input features have the same value (at least same row twice)."
            )
        ####
        # Regression matrix and parameters
        self.F = self._regression_types[self.options["poly"]](self.X_norma)
        n_samples_F = self.F.shape[0]
        if self.F.ndim > 1:
            p = self.F.shape[1]
        else:
            p = 1
        self._check_F(n_samples_F, p)

        # Optimization
        (
            self.optimal_rlf_value,
            self.optimal_par,
            self.optimal_theta,
        ) = self._optimize_hyperparam(D)
        if self.name in ["MGP"]:
            self._specific_train()
        else:
            if self.options["eval_noise"] and not self.options["use_het_noise"]:
                self.optimal_noise = self.optimal_theta[-1]
                self.optimal_theta = self.optimal_theta[:-1]
        # if self.name != "MGP":
        #     del self.y_norma, self.D

    def _train(self):
        """
        Train the model
        """
        # outputs['sol'] = self.sol

        self._new_train()

    def _reduced_likelihood_function(self, theta):
        """
        This function determines the BLUP parameters and evaluates the reduced
        likelihood function for the given autocorrelation parameters theta.
        Maximizing this function wrt the autocorrelation parameters theta is
        equivalent to maximizing the likelihood of the assumed joint Gaussian
        distribution of the observations y evaluated onto the design of
        experiments X.

        Parameters
        ----------
        theta: list(n_comp), optional
            - An array containing the autocorrelation parameters at which the
              Gaussian Process model parameters should be determined.

        Returns
        -------
        reduced_likelihood_function_value: real
            - The value of the reduced likelihood function associated to the
              given autocorrelation parameters theta.
        par: dict()
            - A dictionary containing the requested Gaussian Process model
              parameters:
            sigma2
            Gaussian Process variance.
            beta
            Generalized least-squares regression weights for
            Universal Kriging or for Ordinary Kriging.
            gamma
            Gaussian Process weights.
            C
            Cholesky decomposition of the correlation matrix [R].
            Ft
            Solution of the linear equation system : [R] x Ft = F
            Q, G
            QR decomposition of the matrix Ft.
        """
        # Initialize output

        reduced_likelihood_function_value = -np.inf
        par = {}
        # Set up R
        nugget = self.options["nugget"]
        if self.options["eval_noise"]:
            nugget = 0

        noise = self.noise0
        tmp_var = theta
        if self.options["use_het_noise"]:
            noise = self.optimal_noise
        if self.options["eval_noise"] and not self.options["use_het_noise"]:
            theta = tmp_var[0 : self.D.shape[1]]
            noise = tmp_var[self.D.shape[1] :]
        r = self._correlation_types[self.options["corr"]](theta, self.D).reshape(-1, 1)

        R = np.eye(self.nt) * (1.0 + nugget + noise)
        R[self.ij[:, 0], self.ij[:, 1]] = r[:, 0]
        R[self.ij[:, 1], self.ij[:, 0]] = r[:, 0]

        # Cholesky decomposition of R
        try:
            C = linalg.cholesky(R, lower=True)
        except (linalg.LinAlgError, ValueError) as e:
            print("exception : ", e)
            # raise e
            return reduced_likelihood_function_value, par

        # Get generalized least squared solution
        Ft = linalg.solve_triangular(C, self.F, lower=True)
        Q, G = linalg.qr(Ft, mode="economic")
        sv = linalg.svd(G, compute_uv=False)
        rcondG = sv[-1] / sv[0]
        if rcondG < 1e-10:
            # Check F
            sv = linalg.svd(self.F, compute_uv=False)
            condF = sv[0] / sv[-1]
            if condF > 1e15:
                raise Exception(
                    "F is too ill conditioned. Poor combination "
                    "of regression model and observations."
                )

            else:
                # Ft is too ill conditioned, get out (try different theta)
                return reduced_likelihood_function_value, par

        Yt = linalg.solve_triangular(C, self.y_norma, lower=True)
        beta = linalg.solve_triangular(G, np.dot(Q.T, Yt))
        rho = Yt - np.dot(Ft, beta)

        # The determinant of R is equal to the squared product of the diagonal
        # elements of its Cholesky decomposition C
        detR = (np.diag(C) ** (2.0 / self.nt)).prod()

        # Compute/Organize output
        p = 0
        q = 0
        if self.name in ["MFK", "MFKPLS", "MFKPLSK"]:
            p = self.p
            q = self.q
        sigma2 = (rho ** 2.0).sum(axis=0) / (self.nt - p - q)
        reduced_likelihood_function_value = -(self.nt - p - q) * np.log10(
            sigma2.sum()
        ) - self.nt * np.log10(detR)
        par["sigma2"] = sigma2 * self.y_std ** 2.0
        par["beta"] = beta
        par["gamma"] = linalg.solve_triangular(C.T, rho)
        par["C"] = C
        par["Ft"] = Ft
        par["G"] = G
        par["Q"] = Q

        if self.name in ["MGP"]:
            reduced_likelihood_function_value += self._reduced_log_prior(theta)

        # A particular case when f_min_cobyla fail
        if (self.best_iteration_fail is not None) and (
            not np.isinf(reduced_likelihood_function_value)
        ):

            if reduced_likelihood_function_value > self.best_iteration_fail:
                self.best_iteration_fail = reduced_likelihood_function_value
                self._thetaMemory = np.array(tmp_var)

        elif (self.best_iteration_fail is None) and (
            not np.isinf(reduced_likelihood_function_value)
        ):
            self.best_iteration_fail = reduced_likelihood_function_value
            self._thetaMemory = np.array(tmp_var)
        return reduced_likelihood_function_value, par

    def _reduced_likelihood_gradient(self, theta):
        """
        Evaluates the reduced_likelihood_gradient at a set of hyperparameters.

        Parameters
        ---------
        theta : list(n_comp), optional
            - An array containing the autocorrelation parameters at which the
              Gaussian Process model parameters should be determined.

        Returns
        -------
        grad_red : np.ndarray (dim,1)
            Derivative of the reduced_likelihood
        par: dict()
            - A dictionary containing the requested Gaussian Process model
              parameters:
            sigma2
            Gaussian Process variance.
            beta
            Generalized least-squares regression weights for
            Universal Kriging or for Ordinary Kriging.
            gamma
            Gaussian Process weights.
            C
            Cholesky decomposition of the correlation matrix [R].
            Ft
            Solution of the linear equation system : [R] x Ft = F
            Q, G
            QR decomposition of the matrix Ft.
            dr
            List of all the correlation matrix derivative
            tr
            List of all the trace part in the reduce likelihood derivatives
            dmu
            List of all the mean derivatives
            arg
            List of all minus_Cinv_dRdomega_gamma
            dsigma
            List of all sigma derivatives
        """
        red, par = self._reduced_likelihood_function(theta)

        C = par["C"]
        gamma = par["gamma"]
        Q = par["Q"]
        G = par["G"]
        sigma_2 = par["sigma2"]

        nb_theta = len(theta)
        grad_red = np.zeros(nb_theta)

        dr_all = []
        tr_all = []
        dmu_all = []
        arg_all = []
        dsigma_all = []
        dbeta_all = []

        for i_der in range(nb_theta):
            # Compute R derivatives
            dr = self._correlation_types[self.options["corr"]](
                theta, self.D, grad_ind=i_der
            )

            dr_all.append(dr)

            dR = np.zeros((self.nt, self.nt))
            dR[self.ij[:, 0], self.ij[:, 1]] = dr[:, 0]
            dR[self.ij[:, 1], self.ij[:, 0]] = dr[:, 0]

            # Compute beta derivatives
            Cinv_dR_gamma = linalg.solve_triangular(C, np.dot(dR, gamma), lower=True)
            dbeta = -linalg.solve_triangular(G, np.dot(Q.T, Cinv_dR_gamma))
            arg_all.append(Cinv_dR_gamma)

            dbeta_all.append(dbeta)

            # Compute mu derivatives
            dmu = np.dot(self.F, dbeta)
            dmu_all.append(dmu)

            # Compute log(detR) derivatives
            tr_1 = linalg.solve_triangular(C, dR, lower=True)
            tr = linalg.solve_triangular(C.T, tr_1)
            tr_all.append(tr)

            # Compute Sigma2 Derivatives
            dsigma_2 = (
                (1 / self.nt)
                * (
                    -dmu.T.dot(gamma)
                    - gamma.T.dot(dmu)
                    - np.dot(gamma.T, dR.dot(gamma))
                )
                * self.y_std ** 2.0
            )
            dsigma_all.append(dsigma_2)

            # Compute reduced log likelihood derivatives
            grad_red[i_der] = (
                -self.nt / np.log(10) * (dsigma_2 / sigma_2 + np.trace(tr) / self.nt)
            )

        par["dr"] = dr_all
        par["tr"] = tr_all
        par["dmu"] = dmu_all
        par["arg"] = arg_all
        par["dsigma"] = dsigma_all
        par["dbeta_all"] = dbeta_all

        grad_red = np.atleast_2d(grad_red).T

        if self.name in ["MGP"]:
            grad_red += self._reduced_log_prior(theta, grad=True)
        return grad_red, par

    def _reduced_likelihood_hessian(self, theta):
        """
        Evaluates the reduced_likelihood_gradient at a set of hyperparameters.

        Parameters
        ----------
        theta : list(n_comp), optional
            - An array containing the autocorrelation parameters at which the
              Gaussian Process model parameters should be determined.

        Returns
        -------
        hess : np.ndarray
            Hessian values.
        hess_ij: np.ndarray [nb_theta * (nb_theta + 1) / 2, 2]
            - The indices i and j of the vectors in theta associated to the hessian in hess.
        par: dict()
            - A dictionary containing the requested Gaussian Process model
              parameters:
            sigma2
            Gaussian Process variance.
            beta
            Generalized least-squared regression weights for
            Universal Kriging or for Ordinary Kriging.
            gamma
            Gaussian Process weights.
            C
            Cholesky decomposition of the correlation matrix [R].
            Ft
            Solution of the linear equation system : [R] x Ft = F
            Q, G
            QR decomposition of the matrix Ft.
            dr
            List of all the correlation matrix derivative
            tr
            List of all the trace part in the reduce likelihood derivatives
            dmu
            List of all the mean derivatives
            arg
            List of all minus_Cinv_dRdomega_gamma
            dsigma
            List of all sigma derivatives
        """
        dred, par = self._reduced_likelihood_gradient(theta)

        C = par["C"]
        gamma = par["gamma"]
        Q = par["Q"]
        G = par["G"]
        sigma_2 = par["sigma2"]

        nb_theta = len(theta)

        dr_all = par["dr"]
        tr_all = par["tr"]
        dmu_all = par["dmu"]
        arg_all = par["arg"]
        dsigma = par["dsigma"]
        Rinv_dRdomega_gamma_all = []
        Rinv_dmudomega_all = []

        n_val_hess = nb_theta * (nb_theta + 1) // 2
        hess_ij = np.zeros((n_val_hess, 2), dtype=np.int)
        hess = np.zeros((n_val_hess, 1))
        ind_1 = 0

        if self.name in ["MGP"]:
            log_prior = self._reduced_log_prior(theta, hessian=True)

        for omega in range(nb_theta):
            ind_0 = ind_1
            ind_1 = ind_0 + nb_theta - omega
            hess_ij[ind_0:ind_1, 0] = omega
            hess_ij[ind_0:ind_1, 1] = np.arange(omega, nb_theta)

            dRdomega = np.zeros((self.nt, self.nt))
            dRdomega[self.ij[:, 0], self.ij[:, 1]] = dr_all[omega][:, 0]
            dRdomega[self.ij[:, 1], self.ij[:, 0]] = dr_all[omega][:, 0]

            dmudomega = dmu_all[omega]
            Cinv_dmudomega = linalg.solve_triangular(C, dmudomega, lower=True)
            Rinv_dmudomega = linalg.solve_triangular(C.T, Cinv_dmudomega)
            Rinv_dmudomega_all.append(Rinv_dmudomega)
            Rinv_dRdomega_gamma = linalg.solve_triangular(C.T, arg_all[omega])
            Rinv_dRdomega_gamma_all.append(Rinv_dRdomega_gamma)

            for i, eta in enumerate(hess_ij[ind_0:ind_1, 1]):
                dRdeta = np.zeros((self.nt, self.nt))
                dRdeta[self.ij[:, 0], self.ij[:, 1]] = dr_all[eta][:, 0]
                dRdeta[self.ij[:, 1], self.ij[:, 0]] = dr_all[eta][:, 0]

                dr_eta_omega = self._correlation_types[self.options["corr"]](
                    theta, self.D, grad_ind=omega, hess_ind=eta
                )
                dRdetadomega = np.zeros((self.nt, self.nt))
                dRdetadomega[self.ij[:, 0], self.ij[:, 1]] = dr_eta_omega[:, 0]
                dRdetadomega[self.ij[:, 1], self.ij[:, 0]] = dr_eta_omega[:, 0]

                # Compute beta second derivatives
                dRdeta_Rinv_dmudomega = np.dot(dRdeta, Rinv_dmudomega)

                dmudeta = dmu_all[eta]
                Cinv_dmudeta = linalg.solve_triangular(C, dmudeta, lower=True)
                Rinv_dmudeta = linalg.solve_triangular(C.T, Cinv_dmudeta)
                dRdomega_Rinv_dmudeta = np.dot(dRdomega, Rinv_dmudeta)

                dRdeta_Rinv_dRdomega_gamma = np.dot(dRdeta, Rinv_dRdomega_gamma)

                Rinv_dRdeta_gamma = linalg.solve_triangular(C.T, arg_all[eta])
                dRdomega_Rinv_dRdeta_gamma = np.dot(dRdomega, Rinv_dRdeta_gamma)

                dRdetadomega_gamma = np.dot(dRdetadomega, gamma)

                beta_sum = (
                    dRdeta_Rinv_dmudomega
                    + dRdomega_Rinv_dmudeta
                    + dRdeta_Rinv_dRdomega_gamma
                    + dRdomega_Rinv_dRdeta_gamma
                    - dRdetadomega_gamma
                )

                Qt_Cinv_beta_sum = np.dot(
                    Q.T, linalg.solve_triangular(C, beta_sum, lower=True)
                )
                dbetadetadomega = linalg.solve_triangular(G, Qt_Cinv_beta_sum)

                # Compute mu second derivatives
                dmudetadomega = np.dot(self.F, dbetadetadomega)

                # Compute sigma2 second derivatives
                sigma_arg_1 = (
                    -np.dot(dmudetadomega.T, gamma)
                    + np.dot(dmudomega.T, Rinv_dRdeta_gamma)
                    + np.dot(dmudeta.T, Rinv_dRdomega_gamma)
                )

                sigma_arg_2 = (
                    -np.dot(gamma.T, dmudetadomega)
                    + np.dot(gamma.T, dRdeta_Rinv_dmudomega)
                    + np.dot(gamma.T, dRdomega_Rinv_dmudeta)
                )

                sigma_arg_3 = np.dot(dmudeta.T, Rinv_dmudomega) + np.dot(
                    dmudomega.T, Rinv_dmudeta
                )

                sigma_arg_4_in = (
                    -dRdetadomega_gamma
                    + dRdeta_Rinv_dRdomega_gamma
                    + dRdomega_Rinv_dRdeta_gamma
                )
                sigma_arg_4 = np.dot(gamma.T, sigma_arg_4_in)

                dsigma2detadomega = (
                    (1 / self.nt)
                    * (sigma_arg_1 + sigma_arg_2 + sigma_arg_3 + sigma_arg_4)
                    * self.y_std ** 2.0
                )

                # Compute Hessian
                dreddetadomega_tr_1 = np.trace(np.dot(tr_all[eta], tr_all[omega]))

                dreddetadomega_tr_2 = np.trace(
                    linalg.solve_triangular(
                        C.T, linalg.solve_triangular(C, dRdetadomega, lower=True)
                    )
                )

                dreddetadomega_arg1 = (self.nt / sigma_2) * (
                    dsigma2detadomega - (1 / sigma_2) * dsigma[omega] * dsigma[eta]
                )
                dreddetadomega = (
                    -(dreddetadomega_arg1 - dreddetadomega_tr_1 + dreddetadomega_tr_2)
                    / self.nt
                )

                hess[ind_0 + i, 0] = self.nt / np.log(10) * dreddetadomega

                if self.name in ["MGP"] and eta == omega:
                    hess[ind_0 + i, 0] += log_prior[eta]
            par["Rinv_dR_gamma"] = Rinv_dRdomega_gamma_all
            par["Rinv_dmu"] = Rinv_dmudomega_all
        return hess, hess_ij, par

    def _predict_values(self, x):
        """
        Evaluates the model at a set of points.

        Parameters
        ----------
        x : np.ndarray [n_evals, dim]
            Evaluation point input variable values

        Returns
        -------
        y : np.ndarray
            Evaluation point output variable values
        """
        # Initialization
        n_eval, n_features_x = x.shape
        x = (x - self.X_offset) / self.X_scale
        # Get pairwise componentwise L1-distances to the input training set
        dx = differences(x, Y=self.X_norma.copy())
        d = self._componentwise_distance(dx)
        # Compute the correlation function
        r = self._correlation_types[self.options["corr"]](
            self.optimal_theta, d
        ).reshape(n_eval, self.nt)
        y = np.zeros(n_eval)
        # Compute the regression function
        f = self._regression_types[self.options["poly"]](x)
        # Scaled predictor
        y_ = np.dot(f, self.optimal_par["beta"]) + np.dot(r, self.optimal_par["gamma"])
        # Predictor
        y = (self.y_mean + self.y_std * y_).ravel()

        return y

    def _predict_derivatives(self, x, kx):
        """
        Evaluates the derivatives at a set of points.

        Parameters
        ---------
        x : np.ndarray [n_evals, dim]
            Evaluation point input variable values
        kx : int
            The 0-based index of the input variable with respect to which derivatives are desired.

        Returns
        -------
        y : np.ndarray
            Derivative values.
        """
        # Initialization
        n_eval, n_features_x = x.shape
        x = (x - self.X_offset) / self.X_scale
        # Get pairwise componentwise L1-distances to the input training set
        dx = differences(x, Y=self.X_norma.copy())
        d = self._componentwise_distance(dx)
        # Compute the correlation function
        r = self._correlation_types[self.options["corr"]](
            self.optimal_theta, d
        ).reshape(n_eval, self.nt)

        if self.options["corr"] != "squar_exp":
            raise ValueError(
                "The derivative is only available for squared exponential kernel"
            )
        if self.options["poly"] == "constant":
            df = np.zeros((1, self.nx))
        elif self.options["poly"] == "linear":
            df = np.zeros((self.nx + 1, self.nx))
            df[1:, :] = np.eye(self.nx)
        else:
            raise ValueError(
                "The derivative is only available for ordinary kriging or "
                + "universal kriging using a linear trend"
            )

        # Beta and gamma = R^-1(y-FBeta)
        beta = self.optimal_par["beta"]
        gamma = self.optimal_par["gamma"]
        df_dx = np.dot(df.T, beta)
        d_dx = x[:, kx].reshape((n_eval, 1)) - self.X_norma[:, kx].reshape((1, self.nt))
        if self.name != "Kriging" and "KPLSK" not in self.name:
            theta = np.sum(self.optimal_theta * self.coeff_pls ** 2, axis=1)
        else:
            theta = self.optimal_theta
        y = (
            (df_dx[kx] - 2 * theta[kx] * np.dot(d_dx * r, gamma))
            * self.y_std
            / self.X_scale[kx]
        )
        return y

    def _predict_variances(self, x):
        """
        Provide uncertainty of the model at a set of points
        Parameters
        ----------
        x : np.ndarray [n_evals, dim]
            Evaluation point input variable values
        Returns
        -------
        MSE : np.ndarray
            Evaluation point output variable MSE
        """
        # Initialization
        n_eval, n_features_x = x.shape
        x = (x - self.X_offset) / self.X_scale
        # Get pairwise componentwise L1-distances to the input training set
        dx = differences(x, Y=self.X_norma.copy())
        d = self._componentwise_distance(dx)
        # Compute the correlation function
        r = self._correlation_types[self.options["corr"]](
            self.optimal_theta, d
        ).reshape(n_eval, self.nt)

        C = self.optimal_par["C"]
        rt = linalg.solve_triangular(C, r.T, lower=True)

        u = linalg.solve_triangular(
            self.optimal_par["G"].T,
            np.dot(self.optimal_par["Ft"].T, rt)
            - self._regression_types[self.options["poly"]](x).T,
        )

        A = self.optimal_par["sigma2"]
        B = 1.0 - (rt ** 2.0).sum(axis=0) + (u ** 2.0).sum(axis=0)
        MSE = np.einsum("i,j -> ji", A, B)

        # Mean Squared Error might be slightly negative depending on
        # machine precision: force to zero!
        MSE[MSE < 0.0] = 0.0
        return MSE

    def _predict_variance_derivatives(self, x):
        """
        Provide the derivative of the variance of the model at a set of points
        Parameters
        -----------
        x : np.ndarray [n_evals, dim]
            Evaluation point input variable values
        Returns
        -------
         derived_variance:  np.ndarray
             The jacobian of the variance of the kriging model
        """

        # Initialization
        n_eval, n_features_x = x.shape
        x = (x - self.X_offset) / self.X_scale
        theta = self.optimal_theta
        # Get pairwise componentwise L1-distances to the input training set
        dx = differences(x, Y=self.X_norma.copy())
        d = self._componentwise_distance(dx)
        dd = self._componentwise_distance(
            dx, theta=self.optimal_theta, return_derivative=True
        )
        sigma2 = self.optimal_par["sigma2"]

        cholesky_k = self.optimal_par["C"]

        derivative_dic = {"dx": dx, "dd": dd}

        r, dr = self._correlation_types[self.options["corr"]](
            theta, d, derivative_params=derivative_dic
        )
        rho1 = linalg.solve_triangular(cholesky_k, r, lower=True)
        invKr = linalg.solve_triangular(cholesky_k.T, rho1)

        p1 = np.dot(dr.T, invKr).T

        p2 = np.dot(invKr.T, dr)

        f_x = self._regression_types[self.options["poly"]](x).T
        F = self.F

        rho2 = linalg.solve_triangular(cholesky_k, F, lower=True)
        invKF = linalg.solve_triangular(cholesky_k.T, rho2)

        A = f_x.T - np.dot(r.T, invKF)

        B = np.dot(F.T, invKF)

        rho3 = linalg.cholesky(B, lower=True)
        invBAt = linalg.solve_triangular(rho3, A.T, lower=True)
        D = linalg.solve_triangular(rho3.T, invBAt)

        if self.options["poly"] == "constant":
            df = np.zeros((1, self.nx))
        elif self.options["poly"] == "linear":
            df = np.zeros((self.nx + 1, self.nx))
            df[1:, :] = np.eye(self.nx)
        else:
            raise ValueError(
                "The derivative is only available for ordinary kriging or "
                + "universal kriging using a linear trend"
            )

        dA = df.T - np.dot(dr.T, invKF)
        p3 = np.dot(dA, D).T
        p4 = np.dot(D.T, dA.T)
        prime = -p1 - p2 + p3 + p4

        derived_variance = []
        x_std = np.resize(self.X_scale, self.nx)

        for i in range(len(x_std)):
            derived_variance.append(sigma2 * prime.T[i] / x_std[i])

        return np.array(derived_variance).T

    def _optimize_hyperparam(self, D):
        """
        This function evaluates the Gaussian Process model at x.

        Parameters
        ----------
        D: np.ndarray [n_obs * (n_obs - 1) / 2, dim]
            - The componentwise cross-spatial-correlation-distance between the
              vectors in X.

        Returns
        -------
        best_optimal_rlf_value: real
            - The value of the reduced likelihood function associated to the
              best autocorrelation parameters theta.
        best_optimal_par: dict()
            - A dictionary containing the requested Gaussian Process model
              parameters.
        best_optimal_theta: list(n_comp) or list(dim)
            - The best hyperparameters found by the optimization.
        """
        # reinitialize optimization best values
        self.best_iteration_fail = None
        self._thetaMemory = None
        # Initialize the hyperparameter-optimization
        if self.name in ["MGP"]:

            def minus_reduced_likelihood_function(theta):
                res = -self._reduced_likelihood_function(theta)[0]
                return res

            def grad_minus_reduced_likelihood_function(theta):
                grad = -self._reduced_likelihood_gradient(theta)[0]
                return grad

        else:

            def minus_reduced_likelihood_function(log10t):
                return -self._reduced_likelihood_function(theta=10.0 ** log10t)[0]

            def grad_minus_reduced_likelihood_function(log10t):
                log10t_2d = np.atleast_2d(log10t).T
                res = (
                    -np.log(10.0)
                    * (10.0 ** log10t_2d)
                    * (self._reduced_likelihood_gradient(10.0 ** log10t_2d)[0])
                )
                return res

        limit, _rhobeg = 10 * len(self.options["theta0"]), 0.5
        exit_function = False
        if "KPLSK" in self.name:
            n_iter = 1
        else:
            n_iter = 0

        for ii in range(n_iter, -1, -1):
            (
                best_optimal_theta,
                best_optimal_rlf_value,
                best_optimal_par,
                constraints,
            ) = (
                [],
                [],
                [],
                [],
            )

            bounds_hyp = []

            self.theta0 = deepcopy(self.options["theta0"])
            for i in range(len(self.theta0)):
                # In practice, in 1D and for X in [0,1], theta^{-2} in [1e-2,infty),
                # i.e. theta in (0,1e1], is a good choice to avoid overfitting.
                # By standardising X in R, X_norm = (X-X_mean)/X_std, then
                # X_norm in [-1,1] if considering one std intervals. This leads
                # to theta in (0,2e1]
                theta_bounds = self.options["theta_bounds"]
                if self.theta0[i] < theta_bounds[0] or self.theta0[i] > theta_bounds[1]:
                    self.theta0[i] = np.random.rand()
                    self.theta0[i] = (
                        self.theta0[i] * (theta_bounds[1] - theta_bounds[0])
                        + theta_bounds[0]
                    )
                    print(
                        "Warning: theta0 is out the feasible bounds. A random initialisation is used instead."
                    )

                if self.name in ["MGP"]:  # to be discussed with R. Priem
                    constraints.append(lambda theta, i=i: theta[i] + theta_bounds[1])
                    constraints.append(lambda theta, i=i: theta_bounds[1] - theta[i])
                    bounds_hyp.append((-theta_bounds[1], theta_bounds[1]))
                else:
                    log10t_bounds = np.log10(theta_bounds)
                    constraints.append(lambda log10t, i=i: log10t[i] - log10t_bounds[0])
                    constraints.append(lambda log10t, i=i: log10t_bounds[1] - log10t[i])
                    bounds_hyp.append(log10t_bounds)

            if self.name in ["MGP"]:
                theta0_rand = m_norm.rvs(
                    self.options["prior"]["mean"] * len(self.theta0),
                    self.options["prior"]["var"],
                    1,
                )
                theta0 = self.theta0
            else:
                theta0_rand = np.random.rand(len(self.theta0))
                theta0_rand = (
                    theta0_rand * (log10t_bounds[1] - log10t_bounds[0])
                    + log10t_bounds[0]
                )
                theta0 = np.log10(self.theta0)

            self.D = self._componentwise_distance(D, opt=ii)

            # Initialization
            k, incr, stop, best_optimal_rlf_value, max_retry = 0, 0, 1, -1e20, 10
            while k < stop:
                # Use specified starting point as first guess
                self.noise0 = np.array(self.options["noise0"])
                noise_bounds = self.options["noise_bounds"]
                if self.options["eval_noise"] and not self.options["use_het_noise"]:
                    self.noise0[self.noise0 == 0.0] = noise_bounds[0]
                    for i in range(len(self.noise0)):
                        if (
                            self.noise0[i] < noise_bounds[0]
                            or self.noise0[i] > noise_bounds[1]
                        ):
                            self.noise0[i] = noise_bounds[0]
                            print(
                                "Warning: noise0 is out the feasible bounds. The lowest possible value is used instead."
                            )

                    theta0 = np.concatenate(
                        [theta0, np.log10(np.array([self.noise0]).flatten())]
                    )
                    theta0_rand = np.concatenate(
                        [
                            theta0_rand,
                            np.log10(np.array([self.noise0]).flatten()),
                        ]
                    )

                    for i in range(len(self.noise0)):
                        noise_bounds = np.log10(noise_bounds)
                        constraints.append(
                            lambda log10t: log10t[i + len(self.theta0)]
                            - noise_bounds[0]
                        )
                        constraints.append(
                            lambda log10t: noise_bounds[1]
                            - log10t[i + len(self.theta0)]
                        )
                        bounds_hyp.append(noise_bounds)
                try:

                    if self.options["hyper_opt"] == "Cobyla":
                        optimal_theta_res = optimize.minimize(
                            minus_reduced_likelihood_function,
                            theta0,
                            constraints=[
                                {"fun": con, "type": "ineq"} for con in constraints
                            ],
                            method="COBYLA",
                            options={"rhobeg": _rhobeg, "tol": 1e-4, "maxiter": limit},
                        )

                        optimal_theta_res_2 = optimal_theta_res

                    elif self.options["hyper_opt"] == "TNC":

                        optimal_theta_res = optimize.minimize(
                            minus_reduced_likelihood_function,
                            theta0,
                            method="TNC",
                            jac=grad_minus_reduced_likelihood_function,
                            bounds=bounds_hyp,
                            options={"maxiter": 100},
                        )

                        optimal_theta_res_2 = optimize.minimize(
                            minus_reduced_likelihood_function,
                            theta0_rand,
                            method="TNC",
                            jac=grad_minus_reduced_likelihood_function,
                            bounds=bounds_hyp,
                            options={"maxiter": 100},
                        )

                    if optimal_theta_res["fun"] > optimal_theta_res_2["fun"]:
                        optimal_theta_res = optimal_theta_res_2

                    optimal_theta = optimal_theta_res["x"]

                    if self.name not in ["MGP"]:
                        optimal_theta = 10 ** optimal_theta

                    optimal_rlf_value, optimal_par = self._reduced_likelihood_function(
                        theta=optimal_theta
                    )

                    # Compare the new optimizer to the best previous one
                    if k > 0:
                        if np.isinf(optimal_rlf_value):
                            stop += 1
                            if incr != 0:
                                return
                            if stop > max_retry:
                                raise ValueError(
                                    "%d attempts to train the model failed" % max_retry
                                )
                        else:
                            if optimal_rlf_value >= self.best_iteration_fail:
                                if optimal_rlf_value > best_optimal_rlf_value:
                                    best_optimal_rlf_value = optimal_rlf_value
                                    best_optimal_par = optimal_par
                                    best_optimal_theta = optimal_theta
                                else:
                                    if (
                                        self.best_iteration_fail
                                        > best_optimal_rlf_value
                                    ):
                                        best_optimal_theta = self._thetaMemory
                                        (
                                            best_optimal_rlf_value,
                                            best_optimal_par,
                                        ) = self._reduced_likelihood_function(
                                            theta=best_optimal_theta
                                        )
                    else:
                        if np.isinf(optimal_rlf_value):
                            stop += 1
                        else:
                            best_optimal_rlf_value = optimal_rlf_value
                            best_optimal_par = optimal_par
                            best_optimal_theta = optimal_theta
                    k += 1
                except ValueError as ve:
                    # raise ve
                    # If iteration is max when fmin_cobyla fail is not reached
                    if self.nb_ill_matrix > 0:
                        self.nb_ill_matrix -= 1
                        k += 1
                        stop += 1
                        # One evaluation objectif function is done at least
                        if self.best_iteration_fail is not None:
                            if self.best_iteration_fail > best_optimal_rlf_value:
                                best_optimal_theta = self._thetaMemory
                                (
                                    best_optimal_rlf_value,
                                    best_optimal_par,
                                ) = self._reduced_likelihood_function(
                                    theta=best_optimal_theta
                                )
                    # Optimization fail
                    elif best_optimal_par == []:
                        print("Optimization failed. Try increasing the ``nugget``")
                        raise ve
                    # Break the while loop
                    else:
                        k = stop + 1
                        print("fmin_cobyla failed but the best value is retained")

            if "KPLSK" in self.name:
                if self.options["eval_noise"]:
                    # best_optimal_theta contains [theta, noise] if eval_noise = True
                    theta = best_optimal_theta[:-1]
                else:
                    # best_optimal_theta contains [theta] if eval_noise = False
                    theta = best_optimal_theta

                if exit_function:
                    return best_optimal_rlf_value, best_optimal_par, best_optimal_theta

                if self.options["corr"] == "squar_exp":
                    self.options["theta0"] = (theta * self.coeff_pls ** 2).sum(1)
                else:
                    self.options["theta0"] = (theta * np.abs(self.coeff_pls)).sum(1)

                self.options["n_comp"] = int(self.nx)
                limit = 10 * self.options["n_comp"]
                self.best_iteration_fail = None
                exit_function = True

        return best_optimal_rlf_value, best_optimal_par, best_optimal_theta

    def _check_param(self):
        """
        This function checks some parameters of the model.
        """

        # FIXME: _check_param should be overriden in corresponding subclasses
        if self.name in ["KPLS", "KPLSK", "GEKPLS"]:
            d = self.options["n_comp"]
        else:
            d = self.nx

        if self.options["corr"] == "act_exp":
            raise ValueError("act_exp correlation function must be used with MGP")

        if self.name in ["KPLS", "GEKPLS"]:
            if self.options["corr"] not in ["squar_exp", "abs_exp"]:
                raise ValueError(
                    "KPLS only works with a squared exponential or an absolute exponential kernel"
                )
        elif self.name in ["KPLSK"]:
            if self.options["corr"] not in ["squar_exp"]:
                raise ValueError(
                    "KPLSK only works with a squared exponential kernel (until we prove the contrary)"
                )

        if len(self.options["theta0"]) != d:
            if len(self.options["theta0"]) == 1:
                self.options["theta0"] *= np.ones(d)
            else:
                raise ValueError(
                    "the length of theta0 (%s) should be equal to the number of dim (%s)."
                    % (len(self.options["theta0"]), d)
                )

        if self.options["use_het_noise"] and not self.options["eval_noise"]:
            if len(self.options["noise0"]) != self.nt:
                if len(self.options["noise0"]) == 1:
                    self.options["noise0"] *= np.ones(self.nt)
                else:
                    raise ValueError(
                        "for the heteroscedastic case, the length of noise0 (%s) should be equal to the number of observations (%s)."
                        % (len(self.options["noise0"]), self.nt)
                    )
        if not self.options["use_het_noise"]:
            if len(self.options["noise0"]) != 1:
                raise ValueError(
                    "for the homoscedastic case, the length of noise0 (%s) should be equal to one."
                    % (len(self.options["noise0"]))
                )

        if self.supports["training_derivatives"]:
            if not (1 in self.training_points[None]):
                raise Exception(
                    "Derivative values are needed for using the GEKPLS model."
                )

    def _check_F(self, n_samples_F, p):
        """
        This function check the F-parameters of the model.
        """

        if n_samples_F != self.nt:
            raise Exception(
                "Number of rows in F and X do not match. Most "
                "likely something is going wrong with the "
                "regression model."
            )
        if p > n_samples_F:
            raise Exception(
                (
                    "Ordinary least squares problem is undetermined "
                    "n_samples=%d must be greater than the "
                    "regression model size p=%d."
                )
                % (self.nt, p)
            )<|MERGE_RESOLUTION|>--- conflicted
+++ resolved
@@ -107,11 +107,6 @@
             values=(True, False),
             desc="heteroscedastic noise evaluation flag",
         )
-<<<<<<< HEAD
-=======
-
-        self.name = "KrigingBased"
->>>>>>> 072e3b61
         self.best_iteration_fail = None
         self.nb_ill_matrix = 5
         supports["derivatives"] = True
