branches:
  only:
    - master

sudo: required

os:
  - linux

osx_image: xcode8.2

language: generic

env:
- PY=2.7
- PY=3.4


addons:
  apt:
    sources:
    - ubuntu-toolchain-r-test
    packages:
    - gfortran
    - libblas-dev
    - liblapack-dev
    - libopenmpi-dev
    - openmpi-bin
    - gcc-5
    - g++-5

before_install:
- OS=$(if [[ "$TRAVIS_OS_NAME" = "osx" ]]; then echo "MacOSX"; else echo "Linux"; fi)
- if [ "$OS" = "MacOSX" ] && [ "$MPI" ]; then brew install openmpi; fi
- if [ "$PY" = "2.7" ];  then wget "https://repo.continuum.io/miniconda/Miniconda2-latest-$OS-x86_64.sh" -O miniconda.sh; fi
- if [ "$PY" = "3.4" ];  then wget "https://repo.continuum.io/miniconda/Miniconda3-latest-$OS-x86_64.sh" -O miniconda.sh; fi
- chmod +x miniconda.sh
- if [ "$OS" = "Linux" ]; then
    ./miniconda.sh -b  -p /home/travis/miniconda;
  fi
- if [ "$OS" = "MacOSX" ]; then
    ./miniconda.sh -b  -p /Users/travis/miniconda;
  fi
- PATHPREFIX=$(if [[ "$TRAVIS_OS_NAME" = "osx" ]]; then echo "/Users/travis/miniconda/bin"; else echo "/home/travis/miniconda/bin"; fi)
- export PATH=$PATHPREFIX:$PATH
#- export OPENMDAO_TEST_DOCS=1
#- conda update --yes conda
# - sudo unlink /usr/bin/gcc && sudo ln -s /usr/bin/gcc-5 /usr/bin/gcc
# - sudo unlink /usr/bin/g++ && sudo ln -s /usr/bin/g++-5 /usr/bin/g++

install:
- pip install --upgrade pip
- conda install --yes python=$PY numpy scipy nose Cython
- pip install git+https://github.com/OpenMDAO/testflo.git
- pip install -e .

script:
- testflo
<<<<<<< HEAD
- cd doc/Sphinx_doc
=======
- cd doc
- cd Sphinx_doc
>>>>>>> d72e473f
- make html<|MERGE_RESOLUTION|>--- conflicted
+++ resolved
@@ -56,10 +56,6 @@
 
 script:
 - testflo
-<<<<<<< HEAD
-- cd doc/Sphinx_doc
-=======
 - cd doc
 - cd Sphinx_doc
->>>>>>> d72e473f
 - make html